--- conflicted
+++ resolved
@@ -163,9 +163,5 @@
 cache/
 config/
 saves/
-<<<<<<< HEAD
-cache/
-=======
 output/
->>>>>>> e43809bc
 wandb/